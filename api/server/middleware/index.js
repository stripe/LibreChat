const validatePasswordReset = require('./validatePasswordReset');
const validateRegistration = require('./validateRegistration');
const buildEndpointOption = require('./buildEndpointOption');
const validateMessageReq = require('./validateMessageReq');
const checkDomainAllowed = require('./checkDomainAllowed');
const concurrentLimiter = require('./concurrentLimiter');
const validateEndpoint = require('./validateEndpoint');
const requireLocalAuth = require('./requireLocalAuth');
const canDeleteAccount = require('./canDeleteAccount');
const accessResources = require('./accessResources');
const requireLdapAuth = require('./requireLdapAuth');
const abortMiddleware = require('./abortMiddleware');
const checkInviteUser = require('./checkInviteUser');
const requireJwtAuth = require('./requireJwtAuth');
<<<<<<< HEAD
const requireForwardedAuth = require('./requireForwardedAuth');
=======
const configMiddleware = require('./config/app');
>>>>>>> dd93db40
const validateModel = require('./validateModel');
const moderateText = require('./moderateText');
const logHeaders = require('./logHeaders');
const setHeaders = require('./setHeaders');
const validate = require('./validate');
const limiters = require('./limiters');
const uaParser = require('./uaParser');
const checkBan = require('./checkBan');
const noIndex = require('./noIndex');
const roles = require('./roles');

module.exports = {
  ...abortMiddleware,
  ...validate,
  ...limiters,
  ...roles,
  ...accessResources,
  noIndex,
  checkBan,
  uaParser,
  setHeaders,
  logHeaders,
  moderateText,
  validateModel,
  requireJwtAuth,
  checkInviteUser,
  requireLdapAuth,
  requireLocalAuth,
  requireForwardedAuth,
  canDeleteAccount,
  validateEndpoint,
  configMiddleware,
  concurrentLimiter,
  checkDomainAllowed,
  validateMessageReq,
  buildEndpointOption,
  validateRegistration,
  validatePasswordReset,
};<|MERGE_RESOLUTION|>--- conflicted
+++ resolved
@@ -1,3 +1,7 @@
+// <Stripe>
+const requireForwardedAuth = require('./requireForwardedAuth');
+// </Stripe>
+
 const validatePasswordReset = require('./validatePasswordReset');
 const validateRegistration = require('./validateRegistration');
 const buildEndpointOption = require('./buildEndpointOption');
@@ -12,11 +16,7 @@
 const abortMiddleware = require('./abortMiddleware');
 const checkInviteUser = require('./checkInviteUser');
 const requireJwtAuth = require('./requireJwtAuth');
-<<<<<<< HEAD
-const requireForwardedAuth = require('./requireForwardedAuth');
-=======
 const configMiddleware = require('./config/app');
->>>>>>> dd93db40
 const validateModel = require('./validateModel');
 const moderateText = require('./moderateText');
 const logHeaders = require('./logHeaders');
@@ -34,6 +34,9 @@
   ...limiters,
   ...roles,
   ...accessResources,
+  // <Stripe>
+  requireForwardedAuth,
+  // </Stripe>
   noIndex,
   checkBan,
   uaParser,
@@ -45,7 +48,6 @@
   checkInviteUser,
   requireLdapAuth,
   requireLocalAuth,
-  requireForwardedAuth,
   canDeleteAccount,
   validateEndpoint,
   configMiddleware,
