const express = require('express');
const { logger } = require('@librechat/data-schemas');
const { isEnabled, getBalanceConfig } = require('@librechat/api');
const {
  Constants,
  CacheKeys,
  removeNullishValues,
  defaultSocialLogins,
} = require('librechat-data-provider');
const { getLdapConfig } = require('~/server/services/Config/ldap');
const { getAppConfig } = require('~/server/services/Config/app');
const { getProjectByName } = require('~/models/Project');
const { getMCPManager } = require('~/config');
const { getLogStores } = require('~/cache');

const router = express.Router();
const emailLoginEnabled =
  process.env.ALLOW_EMAIL_LOGIN === undefined || isEnabled(process.env.ALLOW_EMAIL_LOGIN);
const passwordResetEnabled = isEnabled(process.env.ALLOW_PASSWORD_RESET);

const sharedLinksEnabled =
  process.env.ALLOW_SHARED_LINKS === undefined || isEnabled(process.env.ALLOW_SHARED_LINKS);

const publicSharedLinksEnabled =
  sharedLinksEnabled &&
  (process.env.ALLOW_SHARED_LINKS_PUBLIC === undefined ||
    isEnabled(process.env.ALLOW_SHARED_LINKS_PUBLIC));

const sharePointFilePickerEnabled = isEnabled(process.env.ENABLE_SHAREPOINT_FILEPICKER);
const openidReuseTokens = isEnabled(process.env.OPENID_REUSE_TOKENS);

router.get('/', async function (req, res) {
  const cache = getLogStores(CacheKeys.CONFIG_STORE);

  const cachedStartupConfig = await cache.get(CacheKeys.STARTUP_CONFIG);
  if (cachedStartupConfig) {
    res.send(cachedStartupConfig);
    return;
  }

  const isBirthday = () => {
    const today = new Date();
    return today.getMonth() === 1 && today.getDate() === 11;
  };

  const instanceProject = await getProjectByName(Constants.GLOBAL_PROJECT_NAME, '_id');

  const ldap = getLdapConfig();

  try {
    const appConfig = await getAppConfig({ role: req.user?.role });

    const isOpenIdEnabled =
      !!process.env.OPENID_CLIENT_ID &&
      !!process.env.OPENID_CLIENT_SECRET &&
      !!process.env.OPENID_ISSUER &&
      !!process.env.OPENID_SESSION_SECRET;

    const isSamlEnabled =
      !!process.env.SAML_ENTRY_POINT &&
      !!process.env.SAML_ISSUER &&
      !!process.env.SAML_CERT &&
      !!process.env.SAML_SESSION_SECRET;

    const balanceConfig = getBalanceConfig(appConfig);

    /** @type {TStartupConfig} */
    const payload = {
      appTitle: process.env.APP_TITLE || 'LibreChat',
      socialLogins: appConfig?.registration?.socialLogins ?? defaultSocialLogins,
      discordLoginEnabled: !!process.env.DISCORD_CLIENT_ID && !!process.env.DISCORD_CLIENT_SECRET,
      facebookLoginEnabled:
        !!process.env.FACEBOOK_CLIENT_ID && !!process.env.FACEBOOK_CLIENT_SECRET,
      githubLoginEnabled: !!process.env.GITHUB_CLIENT_ID && !!process.env.GITHUB_CLIENT_SECRET,
      googleLoginEnabled: !!process.env.GOOGLE_CLIENT_ID && !!process.env.GOOGLE_CLIENT_SECRET,
      appleLoginEnabled:
        !!process.env.APPLE_CLIENT_ID &&
        !!process.env.APPLE_TEAM_ID &&
        !!process.env.APPLE_KEY_ID &&
        !!process.env.APPLE_PRIVATE_KEY_PATH,
      openidLoginEnabled: isOpenIdEnabled,
      openidLabel: process.env.OPENID_BUTTON_LABEL || 'Continue with OpenID',
      openidImageUrl: process.env.OPENID_IMAGE_URL,
      openidAutoRedirect: isEnabled(process.env.OPENID_AUTO_REDIRECT),
      samlLoginEnabled: !isOpenIdEnabled && isSamlEnabled,
      samlLabel: process.env.SAML_BUTTON_LABEL,
      samlImageUrl: process.env.SAML_IMAGE_URL,
      serverDomain: process.env.DOMAIN_SERVER || 'http://localhost:3080',
      emailLoginEnabled,
      registrationEnabled: !ldap?.enabled && isEnabled(process.env.ALLOW_REGISTRATION),
      socialLoginEnabled: isEnabled(process.env.ALLOW_SOCIAL_LOGIN),
      emailEnabled:
        (!!process.env.EMAIL_SERVICE || !!process.env.EMAIL_HOST) &&
        !!process.env.EMAIL_USERNAME &&
        !!process.env.EMAIL_PASSWORD &&
        !!process.env.EMAIL_FROM,
      passwordResetEnabled,
      showBirthdayIcon:
        isBirthday() ||
        isEnabled(process.env.SHOW_BIRTHDAY_ICON) ||
        process.env.SHOW_BIRTHDAY_ICON === '',
      helpAndFaqURL: process.env.HELP_AND_FAQ_URL || 'https://librechat.ai',
      interface: appConfig?.interfaceConfig,
      turnstile: appConfig?.turnstileConfig,
      modelSpecs: appConfig?.modelSpecs,
      balance: balanceConfig,
      sharedLinksEnabled,
      publicSharedLinksEnabled,
      analyticsGtmId: process.env.ANALYTICS_GTM_ID,
      instanceProjectId: instanceProject._id.toString(),
      bundlerURL: process.env.SANDPACK_BUNDLER_URL,
      staticBundlerURL: process.env.SANDPACK_STATIC_BUNDLER_URL,
<<<<<<< HEAD
      forwardedAuthEnabled: isEnabled(process.env.FORWARD_AUTH_ENABLED),
=======
      sharePointFilePickerEnabled,
      sharePointBaseUrl: process.env.SHAREPOINT_BASE_URL,
      sharePointPickerGraphScope: process.env.SHAREPOINT_PICKER_GRAPH_SCOPE,
      sharePointPickerSharePointScope: process.env.SHAREPOINT_PICKER_SHAREPOINT_SCOPE,
      openidReuseTokens,
>>>>>>> 67383600
    };

    const minPasswordLength = parseInt(process.env.MIN_PASSWORD_LENGTH, 10);
    if (minPasswordLength && !isNaN(minPasswordLength)) {
      payload.minPasswordLength = minPasswordLength;
    }

    const getMCPServers = () => {
      try {
        if (appConfig?.mcpConfig == null) {
          return;
        }
        const mcpManager = getMCPManager();
        if (!mcpManager) {
          return;
        }
        const mcpServers = mcpManager.getAllServers();
        if (!mcpServers) return;
        const oauthServers = mcpManager.getOAuthServers();
        for (const serverName in mcpServers) {
          if (!payload.mcpServers) {
            payload.mcpServers = {};
          }
          const serverConfig = mcpServers[serverName];
          payload.mcpServers[serverName] = removeNullishValues({
            startup: serverConfig?.startup,
            chatMenu: serverConfig?.chatMenu,
            isOAuth: oauthServers?.has(serverName),
            customUserVars: serverConfig?.customUserVars,
          });
        }
      } catch (error) {
        logger.error('Error loading MCP servers', error);
      }
    };

    getMCPServers();
    const webSearchConfig = appConfig?.webSearch;
    if (
      webSearchConfig != null &&
      (webSearchConfig.searchProvider ||
        webSearchConfig.scraperType ||
        webSearchConfig.rerankerType)
    ) {
      payload.webSearch = {};
    }

    if (webSearchConfig?.searchProvider) {
      payload.webSearch.searchProvider = webSearchConfig.searchProvider;
    }
    if (webSearchConfig?.scraperType) {
      payload.webSearch.scraperType = webSearchConfig.scraperType;
    }
    if (webSearchConfig?.rerankerType) {
      payload.webSearch.rerankerType = webSearchConfig.rerankerType;
    }

    if (ldap) {
      payload.ldap = ldap;
    }

    if (typeof process.env.CUSTOM_FOOTER === 'string') {
      payload.customFooter = process.env.CUSTOM_FOOTER;
    }

    await cache.set(CacheKeys.STARTUP_CONFIG, payload);
    return res.status(200).send(payload);
  } catch (err) {
    logger.error('Error in startup config', err);
    return res.status(500).send({ error: err.message });
  }
});

module.exports = router;<|MERGE_RESOLUTION|>--- conflicted
+++ resolved
@@ -110,16 +110,16 @@
       instanceProjectId: instanceProject._id.toString(),
       bundlerURL: process.env.SANDPACK_BUNDLER_URL,
       staticBundlerURL: process.env.SANDPACK_STATIC_BUNDLER_URL,
-<<<<<<< HEAD
-      forwardedAuthEnabled: isEnabled(process.env.FORWARD_AUTH_ENABLED),
-=======
       sharePointFilePickerEnabled,
       sharePointBaseUrl: process.env.SHAREPOINT_BASE_URL,
       sharePointPickerGraphScope: process.env.SHAREPOINT_PICKER_GRAPH_SCOPE,
       sharePointPickerSharePointScope: process.env.SHAREPOINT_PICKER_SHAREPOINT_SCOPE,
       openidReuseTokens,
->>>>>>> 67383600
     };
+
+    // <Stripe>
+    payload.forwardedAuthEnabled = isEnabled(process.env.FORWARD_AUTH_ENABLED);
+    // </Stripe>
 
     const minPasswordLength = parseInt(process.env.MIN_PASSWORD_LENGTH, 10);
     if (minPasswordLength && !isNaN(minPasswordLength)) {
