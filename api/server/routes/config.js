const express = require('express');
const { logger } = require('@librechat/data-schemas');
const { isEnabled, getBalanceConfig } = require('@librechat/api');
const {
  Constants,
  CacheKeys,
  removeNullishValues,
  defaultSocialLogins,
} = require('librechat-data-provider');
const { getLdapConfig } = require('~/server/services/Config/ldap');
const { getAppConfig } = require('~/server/services/Config/app');
const { getProjectByName } = require('~/models/Project');
const { getMCPManager } = require('~/config');
const { getLogStores } = require('~/cache');

const router = express.Router();
const emailLoginEnabled =
  process.env.ALLOW_EMAIL_LOGIN === undefined || isEnabled(process.env.ALLOW_EMAIL_LOGIN);
const passwordResetEnabled = isEnabled(process.env.ALLOW_PASSWORD_RESET);

const sharedLinksEnabled =
  process.env.ALLOW_SHARED_LINKS === undefined || isEnabled(process.env.ALLOW_SHARED_LINKS);

const publicSharedLinksEnabled =
  sharedLinksEnabled &&
  (process.env.ALLOW_SHARED_LINKS_PUBLIC === undefined ||
    isEnabled(process.env.ALLOW_SHARED_LINKS_PUBLIC));

const sharePointFilePickerEnabled = isEnabled(process.env.ENABLE_SHAREPOINT_FILEPICKER);
const openidReuseTokens = isEnabled(process.env.OPENID_REUSE_TOKENS);

router.get('/', async function (req, res) {
  const cache = getLogStores(CacheKeys.CONFIG_STORE);

  const cachedStartupConfig = await cache.get(CacheKeys.STARTUP_CONFIG);
  if (cachedStartupConfig) {
    res.send(cachedStartupConfig);
    return;
  }

  const isBirthday = () => {
    const today = new Date();
    return today.getMonth() === 1 && today.getDate() === 11;
  };

  const instanceProject = await getProjectByName(Constants.GLOBAL_PROJECT_NAME, '_id');

  const ldap = getLdapConfig();

  try {
    const appConfig = await getAppConfig({ role: req.user?.role });

    const isOpenIdEnabled =
      !!process.env.OPENID_CLIENT_ID &&
      !!process.env.OPENID_CLIENT_SECRET &&
      !!process.env.OPENID_ISSUER &&
      !!process.env.OPENID_SESSION_SECRET;

    const isSamlEnabled =
      !!process.env.SAML_ENTRY_POINT &&
      !!process.env.SAML_ISSUER &&
      !!process.env.SAML_CERT &&
      !!process.env.SAML_SESSION_SECRET;

    const balanceConfig = getBalanceConfig(appConfig);

    /** @type {TStartupConfig} */
    const payload = {
      appTitle: process.env.APP_TITLE || 'LibreChat',
      socialLogins: appConfig?.registration?.socialLogins ?? defaultSocialLogins,
      discordLoginEnabled: !!process.env.DISCORD_CLIENT_ID && !!process.env.DISCORD_CLIENT_SECRET,
      facebookLoginEnabled:
        !!process.env.FACEBOOK_CLIENT_ID && !!process.env.FACEBOOK_CLIENT_SECRET,
      githubLoginEnabled: !!process.env.GITHUB_CLIENT_ID && !!process.env.GITHUB_CLIENT_SECRET,
      googleLoginEnabled: !!process.env.GOOGLE_CLIENT_ID && !!process.env.GOOGLE_CLIENT_SECRET,
      appleLoginEnabled:
        !!process.env.APPLE_CLIENT_ID &&
        !!process.env.APPLE_TEAM_ID &&
        !!process.env.APPLE_KEY_ID &&
        !!process.env.APPLE_PRIVATE_KEY_PATH,
      openidLoginEnabled: isOpenIdEnabled,
      openidLabel: process.env.OPENID_BUTTON_LABEL || 'Continue with OpenID',
      openidImageUrl: process.env.OPENID_IMAGE_URL,
      openidAutoRedirect: isEnabled(process.env.OPENID_AUTO_REDIRECT),
      samlLoginEnabled: !isOpenIdEnabled && isSamlEnabled,
      samlLabel: process.env.SAML_BUTTON_LABEL,
      samlImageUrl: process.env.SAML_IMAGE_URL,
      serverDomain: process.env.DOMAIN_SERVER || 'http://localhost:3080',
      emailLoginEnabled,
      registrationEnabled: !ldap?.enabled && isEnabled(process.env.ALLOW_REGISTRATION),
      socialLoginEnabled: isEnabled(process.env.ALLOW_SOCIAL_LOGIN),
      emailEnabled:
        (!!process.env.EMAIL_SERVICE || !!process.env.EMAIL_HOST) &&
        !!process.env.EMAIL_USERNAME &&
        !!process.env.EMAIL_PASSWORD &&
        !!process.env.EMAIL_FROM,
      passwordResetEnabled,
      showBirthdayIcon:
        isBirthday() ||
        isEnabled(process.env.SHOW_BIRTHDAY_ICON) ||
        process.env.SHOW_BIRTHDAY_ICON === '',
      helpAndFaqURL: process.env.HELP_AND_FAQ_URL || 'https://librechat.ai',
      interface: appConfig?.interfaceConfig,
      turnstile: appConfig?.turnstileConfig,
      modelSpecs: appConfig?.modelSpecs,
      balance: balanceConfig,
      sharedLinksEnabled,
      publicSharedLinksEnabled,
      analyticsGtmId: process.env.ANALYTICS_GTM_ID,
      instanceProjectId: instanceProject._id.toString(),
      bundlerURL: process.env.SANDPACK_BUNDLER_URL,
      staticBundlerURL: process.env.SANDPACK_STATIC_BUNDLER_URL,
<<<<<<< HEAD
      forwardedAuthEnabled: isEnabled(process.env.FORWARD_AUTH_ENABLED),
=======
      sharePointFilePickerEnabled,
      sharePointBaseUrl: process.env.SHAREPOINT_BASE_URL,
      sharePointPickerGraphScope: process.env.SHAREPOINT_PICKER_GRAPH_SCOPE,
      sharePointPickerSharePointScope: process.env.SHAREPOINT_PICKER_SHAREPOINT_SCOPE,
      openidReuseTokens,
>>>>>>> dd93db40
    };

    const minPasswordLength = parseInt(process.env.MIN_PASSWORD_LENGTH, 10);
    if (minPasswordLength && !isNaN(minPasswordLength)) {
      payload.minPasswordLength = minPasswordLength;
    }

    const getMCPServers = () => {
      try {
        if (appConfig?.mcpConfig == null) {
          return;
        }
        const mcpManager = getMCPManager();
        if (!mcpManager) {
          return;
        }
        const mcpServers = mcpManager.getAllServers();
        if (!mcpServers) return;
        const oauthServers = mcpManager.getOAuthServers();
        for (const serverName in mcpServers) {
          if (!payload.mcpServers) {
            payload.mcpServers = {};
          }
          const serverConfig = mcpServers[serverName];
          payload.mcpServers[serverName] = removeNullishValues({
            startup: serverConfig?.startup,
            chatMenu: serverConfig?.chatMenu,
            isOAuth: oauthServers?.has(serverName),
            customUserVars: serverConfig?.customUserVars,
          });
        }
      } catch (error) {
        logger.error('Error loading MCP servers', error);
      }
    };

    getMCPServers();
    const webSearchConfig = appConfig?.webSearch;
    if (
      webSearchConfig != null &&
      (webSearchConfig.searchProvider ||
        webSearchConfig.scraperType ||
        webSearchConfig.rerankerType)
    ) {
      payload.webSearch = {};
    }

    if (webSearchConfig?.searchProvider) {
      payload.webSearch.searchProvider = webSearchConfig.searchProvider;
    }
    if (webSearchConfig?.scraperType) {
      payload.webSearch.scraperType = webSearchConfig.scraperType;
    }
    if (webSearchConfig?.rerankerType) {
      payload.webSearch.rerankerType = webSearchConfig.rerankerType;
    }

    if (ldap) {
      payload.ldap = ldap;
    }

    if (typeof process.env.CUSTOM_FOOTER === 'string') {
      payload.customFooter = process.env.CUSTOM_FOOTER;
    }

    await cache.set(CacheKeys.STARTUP_CONFIG, payload);
    return res.status(200).send(payload);
  } catch (err) {
    logger.error('Error in startup config', err);
    return res.status(500).send({ error: err.message });
  }
});

module.exports = router;<|MERGE_RESOLUTION|>--- conflicted
+++ resolved
@@ -66,6 +66,9 @@
 
     /** @type {TStartupConfig} */
     const payload = {
+      // <Stripe>
+      forwardedAuthEnabled: isEnabled(process.env.FORWARD_AUTH_ENABLED),
+      // </Stripe>
       appTitle: process.env.APP_TITLE || 'LibreChat',
       socialLogins: appConfig?.registration?.socialLogins ?? defaultSocialLogins,
       discordLoginEnabled: !!process.env.DISCORD_CLIENT_ID && !!process.env.DISCORD_CLIENT_SECRET,
@@ -110,16 +113,13 @@
       instanceProjectId: instanceProject._id.toString(),
       bundlerURL: process.env.SANDPACK_BUNDLER_URL,
       staticBundlerURL: process.env.SANDPACK_STATIC_BUNDLER_URL,
-<<<<<<< HEAD
-      forwardedAuthEnabled: isEnabled(process.env.FORWARD_AUTH_ENABLED),
-=======
       sharePointFilePickerEnabled,
       sharePointBaseUrl: process.env.SHAREPOINT_BASE_URL,
       sharePointPickerGraphScope: process.env.SHAREPOINT_PICKER_GRAPH_SCOPE,
       sharePointPickerSharePointScope: process.env.SHAREPOINT_PICKER_SHAREPOINT_SCOPE,
       openidReuseTokens,
->>>>>>> dd93db40
     };
+
 
     const minPasswordLength = parseInt(process.env.MIN_PASSWORD_LENGTH, 10);
     if (minPasswordLength && !isNaN(minPasswordLength)) {
